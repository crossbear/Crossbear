--- conflicted
+++ resolved
@@ -40,17 +40,10 @@
 
 % Adapt title information
 % =======================
-<<<<<<< HEAD
-\title[OONIBear]{A new Crossbear hunter implementation}
-\author[Ralph Holz, Jan Seeger, Vedat Levi Alev]{Ralph Holz, Jan Seeger, Vedat Levi Alev}
-\institute{Network Architectures and Services \\ Technische Universität München}
-\date{25.7.}
-=======
 \title[Crossbear: A short introduction]{Crossbear, a short introduction}
 \author[Ralph Holz, Jan Seeger, Vedat Levi Alev]{Ralph Holz, Jan Seeger, Vedat Levi Alev}
 \institute{Network Architectures and Services \\ Technische Universität München}
 \date{25.7.2013}
->>>>>>> 1d07e04a
 
 
 \begin{document}
